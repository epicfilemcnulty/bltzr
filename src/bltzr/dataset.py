import json
import hashlib
import os.path
from pathlib import Path
import torch
from tqdm import tqdm
import os
import psycopg2
from psycopg2.pool import SimpleConnectionPool
from psycopg2 import sql
from torch.nn.utils.rnn import pad_sequence 
from dataclasses import dataclass
from torch.utils.data import Dataset
from .tokenizer import Tokenizer

@dataclass
class SqlDatasetConfig:
    db_host: str
    db_user: str
    db_pass: str
    db_name: str
    with_metadata: bool = False
    dataset_table: str = "dataset"
    window_size: int = 8192
<<<<<<< HEAD
    cache_save_percent: int = 5
=======
    cache_save_percent: int = 25
    batch_size: int = 100
>>>>>>> 514c10b9

class SqlDataset(Dataset):

    def _get_cache_path(self):
        cache_key = f"{self.config.db_name}_{self.config.dataset_table}_{self.config.window_size}_{self.config.with_metadata}"
        cache_hash = hashlib.md5(cache_key.encode()).hexdigest()
        cache_dir = Path.home() / ".cache" / "dataset_indices"
        cache_dir.mkdir(parents=True, exist_ok=True)
        return cache_dir / f"dataset_index_{cache_hash}.json"

    def _save_index(self, complete=True):
        cache_path = self._get_cache_path()
<<<<<<< HEAD
        print(f"Saving {'complete' if complete else 'partial'} dataset index to {cache_path}")
=======
        if complete:
            print(f"Saving dataset index to {cache_path}")
>>>>>>> 514c10b9

        serializable_chunks = []
        for i, chunk in enumerate(self.chunks):
            serializable_chunk = {
                "src": chunk["src"]
            }
            # Only add 'last' field to the final chunk
            if i == len(self.chunks) - 1:
                serializable_chunk["last"] = chunk.get("last", False)

            serializable_chunks.append(serializable_chunk)

        cache_data = {
            "chunks": serializable_chunks,
            "complete": complete,
            "processed_rows": getattr(self, 'processed_rows', 0)
        }

        with open(cache_path, 'w') as f:
            json.dump(cache_data, f)

    def _load_index(self):
        cache_path = self._get_cache_path()
        if not cache_path.exists():
            return False, 0

        print(f"Loading dataset index from {cache_path}")
        try:
            with open(cache_path, 'r') as f:
                cache_data = json.load(f)

            self.chunks = cache_data["chunks"]
            is_complete = cache_data.get("complete", False)
            processed_rows = cache_data.get("processed_rows", 0)

            if is_complete:
                print("Loaded complete index from cache")
                return True, processed_rows
            else:
                print(f"Loaded partial index from cache (processed {processed_rows} rows)")
                return False, processed_rows

        except (json.JSONDecodeError, IOError) as e:
            print(f"Failed to load cache file: {e}")
            return False, 0

    def get_conn(self):
        return self.pool.getconn()

    def release_conn(self, conn):
        self.pool.putconn(conn)

    def __init__(self, config):
        super(SqlDataset, self).__init__()
        self.config = config
        self.tokenizer = Tokenizer()
        self.chunks = []

        self.pool = SimpleConnectionPool(
            minconn=1,
            maxconn=20,
            dsn="dbname={} user={} password={} host={}".format(
                config.db_name, config.db_user, config.db_pass, config.db_host
            )
        )
        # Try to load the index from cache
        is_complete, processed_rows = self._load_index()
        if is_complete:
            return

        conn = self.get_conn()
        print("Building dataset index, hold on...")

        try:
            with conn.cursor() as cur:
<<<<<<< HEAD
=======
                # Get all rows first
>>>>>>> 514c10b9
                cur.execute(sql.SQL("SELECT tbl, ref_id FROM {}").format(
                    sql.Identifier(config.dataset_table)
                ))
                rows = cur.fetchall()
                total_rows = len(rows)

                # Skip already processed rows
                rows = rows[processed_rows:]
<<<<<<< HEAD

=======
              
>>>>>>> 514c10b9
                # Initialize or continue with last chunk
                chunk = {"src": []} if not self.chunks else self.chunks[-1]
                payload_added = sum(s['len'] for s in chunk["src"]) if chunk["src"] else 0

<<<<<<< HEAD
                last_save_percentage = (processed_rows / total_rows) * 100 if total_rows > 0 else 0

                for i, row in enumerate(tqdm(rows)):
                    cur.execute(
                        f"SELECT * FROM get_dataset_item_len('{row[0]}', '{row[1]}', {self.config.with_metadata})"
                    )
                    txt_len = cur.fetchone()[0]
                    remaining_len = txt_len
                    ofs = 0

                    while remaining_len > 0:
                        payload_len = min(self.config.window_size - payload_added, remaining_len)
                        chunk["src"].append({
                            "tbl": row[0],
                            "ref": row[1],
                            "ofs": ofs,
                            "len": payload_len
                        })
                        payload_added += payload_len
                        remaining_len -= payload_len
                        ofs += payload_len

                        if payload_added >= self.config.window_size:
                            self.chunks.append(chunk)
                            chunk = {"src": []}
                            payload_added = 0

                    # Update processed rows count
                    self.processed_rows = processed_rows + i + 1

                    # Save progress every 4%
                    current_percentage = (self.processed_rows / total_rows) * 100
                    if current_percentage - last_save_percentage >= self.config.cache_save_percent:
                        self._save_index(complete=False)
                        last_save_percentage = current_percentage

                if payload_added > 0:
                    chunk["last"] = True
                    self.chunks.append(chunk)

        finally:
            self.release_conn(conn)

        print("Done!")
        # Save the final complete index
        self._save_index(complete=True)
=======
                last_save_percentage = (processed_rows / total_rows) * 100 if total_rows > 0 else 0                

                for i in tqdm(range(0, len(rows), self.config.batch_size)):
                    batch_rows = rows[i:i + self.config.batch_size]
                    tbls = [row[0] for row in batch_rows]
                    ref_ids = [row[1] for row in batch_rows]
                    
                    # Create arrays for the PL/Lua function
                    query = f"SELECT * FROM get_dataset_items_len(ARRAY[{','.join(f"""'{tbl}'""" for tbl in tbls)}]::text[], ARRAY[{','.join(str(ref_id) for ref_id in ref_ids)}]::bigint[], {self.config.with_metadata})"
                    cur.execute(query)
                    lengths = cur.fetchone()[0]

                    # Process each item in the batch
                    for j, txt_len in enumerate(lengths):
                        remaining_len = txt_len
                        ofs = 0
                        while remaining_len > 0:
                            payload_len = min(
                                self.config.window_size - payload_added,
                                remaining_len
                            )
                            chunk["src"].append({
                                "tbl": batch_rows[j][0],
                                "ref": batch_rows[j][1],
                                "ofs": ofs,
                                "len": payload_len
                            })
                            payload_added += payload_len
                            remaining_len -= payload_len
                            ofs += payload_len

                            if payload_added >= self.config.window_size:
                                self.chunks.append(chunk)
                                chunk = {"src": []}
                                payload_added = 0

                        # Update processed rows count
                        self.processed_rows = processed_rows + i + 1

                        # Save progress every 4%
                        current_percentage = (self.processed_rows / total_rows) * 100
                        if current_percentage - last_save_percentage >= self.config.cache_save_percent:
                            self._save_index(complete=False)
                            last_save_percentage = current_percentage
                if payload_added > 0:
                    chunk["last"] = True
                    self.chunks.append(chunk)
                    
        finally:
            self.release_conn(conn)
        print("Done!")
        # Save the index to cache
        self._save_index()
>>>>>>> 514c10b9

    def __getitem__(self, i):
        chunk = self.chunks[i]
        conn = self.get_conn()
        chunk_data = []
        with conn.cursor() as cur:
            for idx, s in enumerate(chunk['src']):
                tbl = s['tbl']
                ref = s['ref']
                cur.execute(f"SELECT * FROM get_dataset_item('{tbl}', '{ref}', {self.config.with_metadata})")
                msgs = cur.fetchone()[0]
                chunk_data.extend(self.tokenizer.encode(msgs)[s['ofs']:s['ofs']+s['len']])
        self.release_conn(conn)

        input_ids = torch.tensor(chunk_data, dtype=torch.long)
        labels = torch.cat([input_ids[1:], torch.tensor([-100])])
        return dict(input_ids=input_ids, labels=labels)

    def __len__(self):
        return len(self.chunks)

@dataclass
class DataCollatorForSqlDataset(object):

    def __init__(self, pad_token_id=0):
        self.pad_token_id = pad_token_id

    def __call__(self, instances):

        input_ids, labels = tuple([instance[key] for instance in instances] for key in ("input_ids", "input_ids"))
        input_ids = pad_sequence(input_ids, batch_first=True, padding_value=self.pad_token_id)
        labels = pad_sequence(labels, batch_first=True, padding_value=-100)
        return {
            'input_ids': input_ids,
            'attention_mask': (input_ids != self.pad_token_id),
            'labels': labels,
        }

class SqlDataModule():
    def __init__(self, config: SqlDatasetConfig):
        self.dataset = SqlDataset(config)
        tokenizer = Tokenizer()
        self.data_collator = DataCollatorForSqlDataset(tokenizer.get_token_id('<PAD>'))<|MERGE_RESOLUTION|>--- conflicted
+++ resolved
@@ -22,12 +22,8 @@
     with_metadata: bool = False
     dataset_table: str = "dataset"
     window_size: int = 8192
-<<<<<<< HEAD
-    cache_save_percent: int = 5
-=======
     cache_save_percent: int = 25
     batch_size: int = 100
->>>>>>> 514c10b9
 
 class SqlDataset(Dataset):
 
@@ -40,12 +36,8 @@
 
     def _save_index(self, complete=True):
         cache_path = self._get_cache_path()
-<<<<<<< HEAD
-        print(f"Saving {'complete' if complete else 'partial'} dataset index to {cache_path}")
-=======
         if complete:
             print(f"Saving dataset index to {cache_path}")
->>>>>>> 514c10b9
 
         serializable_chunks = []
         for i, chunk in enumerate(self.chunks):
@@ -121,10 +113,6 @@
 
         try:
             with conn.cursor() as cur:
-<<<<<<< HEAD
-=======
-                # Get all rows first
->>>>>>> 514c10b9
                 cur.execute(sql.SQL("SELECT tbl, ref_id FROM {}").format(
                     sql.Identifier(config.dataset_table)
                 ))
@@ -133,63 +121,11 @@
 
                 # Skip already processed rows
                 rows = rows[processed_rows:]
-<<<<<<< HEAD
-
-=======
               
->>>>>>> 514c10b9
                 # Initialize or continue with last chunk
                 chunk = {"src": []} if not self.chunks else self.chunks[-1]
                 payload_added = sum(s['len'] for s in chunk["src"]) if chunk["src"] else 0
 
-<<<<<<< HEAD
-                last_save_percentage = (processed_rows / total_rows) * 100 if total_rows > 0 else 0
-
-                for i, row in enumerate(tqdm(rows)):
-                    cur.execute(
-                        f"SELECT * FROM get_dataset_item_len('{row[0]}', '{row[1]}', {self.config.with_metadata})"
-                    )
-                    txt_len = cur.fetchone()[0]
-                    remaining_len = txt_len
-                    ofs = 0
-
-                    while remaining_len > 0:
-                        payload_len = min(self.config.window_size - payload_added, remaining_len)
-                        chunk["src"].append({
-                            "tbl": row[0],
-                            "ref": row[1],
-                            "ofs": ofs,
-                            "len": payload_len
-                        })
-                        payload_added += payload_len
-                        remaining_len -= payload_len
-                        ofs += payload_len
-
-                        if payload_added >= self.config.window_size:
-                            self.chunks.append(chunk)
-                            chunk = {"src": []}
-                            payload_added = 0
-
-                    # Update processed rows count
-                    self.processed_rows = processed_rows + i + 1
-
-                    # Save progress every 4%
-                    current_percentage = (self.processed_rows / total_rows) * 100
-                    if current_percentage - last_save_percentage >= self.config.cache_save_percent:
-                        self._save_index(complete=False)
-                        last_save_percentage = current_percentage
-
-                if payload_added > 0:
-                    chunk["last"] = True
-                    self.chunks.append(chunk)
-
-        finally:
-            self.release_conn(conn)
-
-        print("Done!")
-        # Save the final complete index
-        self._save_index(complete=True)
-=======
                 last_save_percentage = (processed_rows / total_rows) * 100 if total_rows > 0 else 0                
 
                 for i in tqdm(range(0, len(rows), self.config.batch_size)):
@@ -229,7 +165,7 @@
                         # Update processed rows count
                         self.processed_rows = processed_rows + i + 1
 
-                        # Save progress every 4%
+                        # Save progress every `cache_save_percent`
                         current_percentage = (self.processed_rows / total_rows) * 100
                         if current_percentage - last_save_percentage >= self.config.cache_save_percent:
                             self._save_index(complete=False)
@@ -243,7 +179,6 @@
         print("Done!")
         # Save the index to cache
         self._save_index()
->>>>>>> 514c10b9
 
     def __getitem__(self, i):
         chunk = self.chunks[i]
